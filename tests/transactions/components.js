<<<<<<< HEAD
import { serialize, deserialize } from '../../src/transactions/index.js'
import { StringStream } from '../../src/utils.js'
=======
import * as c from '../../src/transactions/components'
import { StringStream } from '../../src/utils'
>>>>>>> 38fea532

describe('Components', function () {
  const deserializedTx = {
    type: 0x80,
    version: 0,
    attributes: [
      {
        usage: parseInt('f0', 16),
        // This is a remark
        data: '5468697320697320612072656d61726b'
      }
    ],
    inputs: [
      {
        prevHash: '22555bfe765497956f4194d40c0e8cf8068b97517799061e450ad2468db2a7c4',
        prevIndex: 1
      }
    ],
    outputs: [
      {
        assetId: 'c56f33fc6ecfcd0c225c4ab356fee59390af8560be0e930faebe74a6daff7c9b',
        value: 1,
        scriptHash: 'cef0c0fdcfe7838eff6ff104f9cdec2922297537'
      },
      {
        assetId: 'c56f33fc6ecfcd0c225c4ab356fee59390af8560be0e930faebe74a6daff7c9b',
        value: 4714,
        scriptHash: '5df31f6f59e6a4fbdd75103786bf73db1000b235'
      }
    ],
    scripts: [
      {
        invocationScript: '4051c2e6e2993c6feb43383131ed2091f4953747d3e16ecad752cdd90203a992dea0273e98c8cd09e9bfcf2dab22ce843429cdf0fcb9ba4ac93ef1aeef40b20783',
        verificationScript: '21031d8e1630ce640966967bc6d95223d21f44304133003140c3b52004dc981349c9ac'
      }
    ]
  }

  const serializedTx = {
    stream: '80000001c4a7b28d46d20a451e06997751978b06f88c0e0cd494416f95975476fe5b55220100029b7cffdaa674beae0f930ebe6085af9093e5fe56b34a5c220ccdcf6efc336fc500e1f505000000003775292229eccdf904f16fff8e83e7cffdc0f0ce9b7cffdaa674beae0f930ebe6085af9093e5fe56b34a5c220ccdcf6efc336fc5002aa1c16d00000035b20010db73bf86371075ddfba4e6596f1ff35d01414051c2e6e2993c6feb43383131ed2091f4953747d3e16ecad752cdd90203a992dea0273e98c8cd09e9bfcf2dab22ce843429cdf0fcb9ba4ac93ef1aeef40b207832321031d8e1630ce640966967bc6d95223d21f44304133003140c3b52004dc981349c9ac',
    attributes: [
      'f0105468697320697320612072656d61726b'
    ],
    inputs: [
      'c4a7b28d46d20a451e06997751978b06f88c0e0cd494416f95975476fe5b55220100'
    ],
    outputs: [
      '9b7cffdaa674beae0f930ebe6085af9093e5fe56b34a5c220ccdcf6efc336fc500e1f505000000003775292229eccdf904f16fff8e83e7cffdc0f0ce',
      '9b7cffdaa674beae0f930ebe6085af9093e5fe56b34a5c220ccdcf6efc336fc5002aa1c16d00000035b20010db73bf86371075ddfba4e6596f1ff35d'
    ],
    scripts: [
      '414051c2e6e2993c6feb43383131ed2091f4953747d3e16ecad752cdd90203a992dea0273e98c8cd09e9bfcf2dab22ce843429cdf0fcb9ba4ac93ef1aeef40b207832321031d8e1630ce640966967bc6d95223d21f44304133003140c3b52004dc981349c9ac'
    ]
  }
  describe('TransactionInput', function () {
    it('serialize', () => {
      let s = serialize.input(deserializedTx.inputs[0])
      s.should.equal(serializedTx.inputs[0])
    })
    it('deserialize', () => {
      let ss = new StringStream(serializedTx.inputs[0])
      let s = deserialize.input(ss)
      s.should.eql(deserializedTx.inputs[0])
    })
  })

  describe('TransactionOutput', function () {
    it('serialize', () => {
      for (let i = 0; i < deserializedTx.outputs.length; i++) {
        let s = serialize.output(deserializedTx.outputs[i])
        s.should.equal(serializedTx.outputs[i])
      }
    })
    it('deserialize', () => {
      for (let i = 0; i < serializedTx.outputs.length; i++) {
        let ss = new StringStream(serializedTx.outputs[i])
        let s = deserialize.output(ss)
        s.should.eql(deserializedTx.outputs[i])
      }
    })

    it('create', () => {
      const txOut = c.createTransactionOutput('NEO', 1, 'ALq7AWrhAueN6mJNqk6FHJjnsEoPRytLdW')
      txOut.should.eql({
        assetId: 'c56f33fc6ecfcd0c225c4ab356fee59390af8560be0e930faebe74a6daff7c9b',
        value: 1,
        scriptHash: 'cef0c0fdcfe7838eff6ff104f9cdec2922297537'
      })
    })
  })

  describe('Attribute', function () {
    it('serialize', () => {
      for (let i = 0; i < deserializedTx.attributes.length; i++) {
        let s = c.serializeTransactionAttribute(deserializedTx.attributes[i])
        s.should.equal(serializedTx.attributes[i])
      }
    })
    it('deserialize', () => {
      for (let i = 0; i < serializedTx.attributes.length; i++) {
        let ss = new StringStream(serializedTx.attributes[i])
        let s = c.deserializeTransactionAttribute(ss)
        s.should.eql(deserializedTx.attributes[i])
      }
    })
  })

  describe('Witness', function () {
    it('serialize', () => {
      for (let i = 0; i < deserializedTx.scripts.length; i++) {
        let s = serialize.script(deserializedTx.scripts[i])
        s.should.equal(serializedTx.scripts[i])
      }
    })
    it('deserialize', () => {
      for (let i = 0; i < serializedTx.scripts.length; i++) {
        let ss = new StringStream(serializedTx.scripts[i])
        let s = deserialize.script(ss)
        s.should.eql(deserializedTx.scripts[i])
      }
    })
  })
})
<|MERGE_RESOLUTION|>--- conflicted
+++ resolved
@@ -1,130 +1,125 @@
-<<<<<<< HEAD
-import { serialize, deserialize } from '../../src/transactions/index.js'
-import { StringStream } from '../../src/utils.js'
-=======
-import * as c from '../../src/transactions/components'
-import { StringStream } from '../../src/utils'
->>>>>>> 38fea532
-
-describe('Components', function () {
-  const deserializedTx = {
-    type: 0x80,
-    version: 0,
-    attributes: [
-      {
-        usage: parseInt('f0', 16),
-        // This is a remark
-        data: '5468697320697320612072656d61726b'
-      }
-    ],
-    inputs: [
-      {
-        prevHash: '22555bfe765497956f4194d40c0e8cf8068b97517799061e450ad2468db2a7c4',
-        prevIndex: 1
-      }
-    ],
-    outputs: [
-      {
-        assetId: 'c56f33fc6ecfcd0c225c4ab356fee59390af8560be0e930faebe74a6daff7c9b',
-        value: 1,
-        scriptHash: 'cef0c0fdcfe7838eff6ff104f9cdec2922297537'
-      },
-      {
-        assetId: 'c56f33fc6ecfcd0c225c4ab356fee59390af8560be0e930faebe74a6daff7c9b',
-        value: 4714,
-        scriptHash: '5df31f6f59e6a4fbdd75103786bf73db1000b235'
-      }
-    ],
-    scripts: [
-      {
-        invocationScript: '4051c2e6e2993c6feb43383131ed2091f4953747d3e16ecad752cdd90203a992dea0273e98c8cd09e9bfcf2dab22ce843429cdf0fcb9ba4ac93ef1aeef40b20783',
-        verificationScript: '21031d8e1630ce640966967bc6d95223d21f44304133003140c3b52004dc981349c9ac'
-      }
-    ]
-  }
-
-  const serializedTx = {
-    stream: '80000001c4a7b28d46d20a451e06997751978b06f88c0e0cd494416f95975476fe5b55220100029b7cffdaa674beae0f930ebe6085af9093e5fe56b34a5c220ccdcf6efc336fc500e1f505000000003775292229eccdf904f16fff8e83e7cffdc0f0ce9b7cffdaa674beae0f930ebe6085af9093e5fe56b34a5c220ccdcf6efc336fc5002aa1c16d00000035b20010db73bf86371075ddfba4e6596f1ff35d01414051c2e6e2993c6feb43383131ed2091f4953747d3e16ecad752cdd90203a992dea0273e98c8cd09e9bfcf2dab22ce843429cdf0fcb9ba4ac93ef1aeef40b207832321031d8e1630ce640966967bc6d95223d21f44304133003140c3b52004dc981349c9ac',
-    attributes: [
-      'f0105468697320697320612072656d61726b'
-    ],
-    inputs: [
-      'c4a7b28d46d20a451e06997751978b06f88c0e0cd494416f95975476fe5b55220100'
-    ],
-    outputs: [
-      '9b7cffdaa674beae0f930ebe6085af9093e5fe56b34a5c220ccdcf6efc336fc500e1f505000000003775292229eccdf904f16fff8e83e7cffdc0f0ce',
-      '9b7cffdaa674beae0f930ebe6085af9093e5fe56b34a5c220ccdcf6efc336fc5002aa1c16d00000035b20010db73bf86371075ddfba4e6596f1ff35d'
-    ],
-    scripts: [
-      '414051c2e6e2993c6feb43383131ed2091f4953747d3e16ecad752cdd90203a992dea0273e98c8cd09e9bfcf2dab22ce843429cdf0fcb9ba4ac93ef1aeef40b207832321031d8e1630ce640966967bc6d95223d21f44304133003140c3b52004dc981349c9ac'
-    ]
-  }
-  describe('TransactionInput', function () {
-    it('serialize', () => {
-      let s = serialize.input(deserializedTx.inputs[0])
-      s.should.equal(serializedTx.inputs[0])
-    })
-    it('deserialize', () => {
-      let ss = new StringStream(serializedTx.inputs[0])
-      let s = deserialize.input(ss)
-      s.should.eql(deserializedTx.inputs[0])
-    })
-  })
-
-  describe('TransactionOutput', function () {
-    it('serialize', () => {
-      for (let i = 0; i < deserializedTx.outputs.length; i++) {
-        let s = serialize.output(deserializedTx.outputs[i])
-        s.should.equal(serializedTx.outputs[i])
-      }
-    })
-    it('deserialize', () => {
-      for (let i = 0; i < serializedTx.outputs.length; i++) {
-        let ss = new StringStream(serializedTx.outputs[i])
-        let s = deserialize.output(ss)
-        s.should.eql(deserializedTx.outputs[i])
-      }
-    })
-
-    it('create', () => {
-      const txOut = c.createTransactionOutput('NEO', 1, 'ALq7AWrhAueN6mJNqk6FHJjnsEoPRytLdW')
-      txOut.should.eql({
-        assetId: 'c56f33fc6ecfcd0c225c4ab356fee59390af8560be0e930faebe74a6daff7c9b',
-        value: 1,
-        scriptHash: 'cef0c0fdcfe7838eff6ff104f9cdec2922297537'
-      })
-    })
-  })
-
-  describe('Attribute', function () {
-    it('serialize', () => {
-      for (let i = 0; i < deserializedTx.attributes.length; i++) {
-        let s = c.serializeTransactionAttribute(deserializedTx.attributes[i])
-        s.should.equal(serializedTx.attributes[i])
-      }
-    })
-    it('deserialize', () => {
-      for (let i = 0; i < serializedTx.attributes.length; i++) {
-        let ss = new StringStream(serializedTx.attributes[i])
-        let s = c.deserializeTransactionAttribute(ss)
-        s.should.eql(deserializedTx.attributes[i])
-      }
-    })
-  })
-
-  describe('Witness', function () {
-    it('serialize', () => {
-      for (let i = 0; i < deserializedTx.scripts.length; i++) {
-        let s = serialize.script(deserializedTx.scripts[i])
-        s.should.equal(serializedTx.scripts[i])
-      }
-    })
-    it('deserialize', () => {
-      for (let i = 0; i < serializedTx.scripts.length; i++) {
-        let ss = new StringStream(serializedTx.scripts[i])
-        let s = deserialize.script(ss)
-        s.should.eql(deserializedTx.scripts[i])
-      }
-    })
-  })
-})
+import * as c from '../../src/transactions/components'
+import { StringStream } from '../../src/utils'
+
+describe('Components', function () {
+  const deserializedTx = {
+    type: 0x80,
+    version: 0,
+    attributes: [
+      {
+        usage: parseInt('f0', 16),
+        // This is a remark
+        data: '5468697320697320612072656d61726b'
+      }
+    ],
+    inputs: [
+      {
+        prevHash: '22555bfe765497956f4194d40c0e8cf8068b97517799061e450ad2468db2a7c4',
+        prevIndex: 1
+      }
+    ],
+    outputs: [
+      {
+        assetId: 'c56f33fc6ecfcd0c225c4ab356fee59390af8560be0e930faebe74a6daff7c9b',
+        value: 1,
+        scriptHash: 'cef0c0fdcfe7838eff6ff104f9cdec2922297537'
+      },
+      {
+        assetId: 'c56f33fc6ecfcd0c225c4ab356fee59390af8560be0e930faebe74a6daff7c9b',
+        value: 4714,
+        scriptHash: '5df31f6f59e6a4fbdd75103786bf73db1000b235'
+      }
+    ],
+    scripts: [
+      {
+        invocationScript: '4051c2e6e2993c6feb43383131ed2091f4953747d3e16ecad752cdd90203a992dea0273e98c8cd09e9bfcf2dab22ce843429cdf0fcb9ba4ac93ef1aeef40b20783',
+        verificationScript: '21031d8e1630ce640966967bc6d95223d21f44304133003140c3b52004dc981349c9ac'
+      }
+    ]
+  }
+
+  const serializedTx = {
+    stream: '80000001c4a7b28d46d20a451e06997751978b06f88c0e0cd494416f95975476fe5b55220100029b7cffdaa674beae0f930ebe6085af9093e5fe56b34a5c220ccdcf6efc336fc500e1f505000000003775292229eccdf904f16fff8e83e7cffdc0f0ce9b7cffdaa674beae0f930ebe6085af9093e5fe56b34a5c220ccdcf6efc336fc5002aa1c16d00000035b20010db73bf86371075ddfba4e6596f1ff35d01414051c2e6e2993c6feb43383131ed2091f4953747d3e16ecad752cdd90203a992dea0273e98c8cd09e9bfcf2dab22ce843429cdf0fcb9ba4ac93ef1aeef40b207832321031d8e1630ce640966967bc6d95223d21f44304133003140c3b52004dc981349c9ac',
+    attributes: [
+      'f0105468697320697320612072656d61726b'
+    ],
+    inputs: [
+      'c4a7b28d46d20a451e06997751978b06f88c0e0cd494416f95975476fe5b55220100'
+    ],
+    outputs: [
+      '9b7cffdaa674beae0f930ebe6085af9093e5fe56b34a5c220ccdcf6efc336fc500e1f505000000003775292229eccdf904f16fff8e83e7cffdc0f0ce',
+      '9b7cffdaa674beae0f930ebe6085af9093e5fe56b34a5c220ccdcf6efc336fc5002aa1c16d00000035b20010db73bf86371075ddfba4e6596f1ff35d'
+    ],
+    scripts: [
+      '414051c2e6e2993c6feb43383131ed2091f4953747d3e16ecad752cdd90203a992dea0273e98c8cd09e9bfcf2dab22ce843429cdf0fcb9ba4ac93ef1aeef40b207832321031d8e1630ce640966967bc6d95223d21f44304133003140c3b52004dc981349c9ac'
+    ]
+  }
+  describe('TransactionInput', function () {
+    it('serialize', () => {
+      let s = c.serializeTransactionInput(deserializedTx.inputs[0])
+      s.should.equal(serializedTx.inputs[0])
+    })
+    it('deserialize', () => {
+      let ss = new StringStream(serializedTx.inputs[0])
+      let s = c.deserializeTransactionInput(ss)
+      s.should.eql(deserializedTx.inputs[0])
+    })
+  })
+
+  describe('TransactionOutput', function () {
+    it('serialize', () => {
+      for (let i = 0; i < deserializedTx.outputs.length; i++) {
+        let s = c.serializeTransactionOutput(deserializedTx.outputs[i])
+        s.should.equal(serializedTx.outputs[i])
+      }
+    })
+    it('deserialize', () => {
+      for (let i = 0; i < serializedTx.outputs.length; i++) {
+        let ss = new StringStream(serializedTx.outputs[i])
+        let s = c.deserializeTransactionOutput(ss)
+        s.should.eql(deserializedTx.outputs[i])
+      }
+    })
+
+    it('create', () => {
+      const txOut = c.createTransactionOutput('NEO', 1, 'ALq7AWrhAueN6mJNqk6FHJjnsEoPRytLdW')
+      txOut.should.eql({
+        assetId: 'c56f33fc6ecfcd0c225c4ab356fee59390af8560be0e930faebe74a6daff7c9b',
+        value: 1,
+        scriptHash: 'cef0c0fdcfe7838eff6ff104f9cdec2922297537'
+      })
+    })
+  })
+
+  describe('Attribute', function () {
+    it('serialize', () => {
+      for (let i = 0; i < deserializedTx.attributes.length; i++) {
+        let s = c.serializeTransactionAttribute(deserializedTx.attributes[i])
+        s.should.equal(serializedTx.attributes[i])
+      }
+    })
+    it('deserialize', () => {
+      for (let i = 0; i < serializedTx.attributes.length; i++) {
+        let ss = new StringStream(serializedTx.attributes[i])
+        let s = c.deserializeTransactionAttribute(ss)
+        s.should.eql(deserializedTx.attributes[i])
+      }
+    })
+  })
+
+  describe('Witness', function () {
+    it('serialize', () => {
+      for (let i = 0; i < deserializedTx.scripts.length; i++) {
+        let s = c.serializeWitness(deserializedTx.scripts[i])
+        s.should.equal(serializedTx.scripts[i])
+      }
+    })
+    it('deserialize', () => {
+      for (let i = 0; i < serializedTx.scripts.length; i++) {
+        let ss = new StringStream(serializedTx.scripts[i])
+        let s = c.deserializeWitness(ss)
+        s.should.eql(deserializedTx.scripts[i])
+      }
+    })
+  })
+})