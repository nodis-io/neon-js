--- conflicted
+++ resolved
@@ -53,17 +53,9 @@
     "wif": "^2.0.6"
   },
   "devDependencies": {
-<<<<<<< HEAD
-    "@babel/core": "^7.0.0-beta.55",
-    "@babel/plugin-proposal-object-rest-spread": "^7.0.0-beta.55",
-    "@babel/polyfill": "^7.0.0-beta.55",
-    "@babel/preset-env": "^7.0.0-beta.55",
-    "@babel/register": "^7.0.0-beta.55",
-=======
     "@types/bn.js": "^4.11.1",
     "@types/bs58": "^3.0.30",
     "@types/crypto-js": "^3.1.43",
->>>>>>> 9f3c3b36
     "@types/jest": "^23.3.1",
     "cross-env": "^5.2.0",
     "jest": "^23.4.2",
